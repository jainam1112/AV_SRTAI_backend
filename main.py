from fastapi import FastAPI, File, UploadFile, HTTPException, Form, Path
from fastapi.middleware.cors import CORSMiddleware
from typing import Dict
from srt_processor import parse_srt
<<<<<<< HEAD
from embedding import embed_and_tag_chunks
from quadrant_client import store_chunks, search_chunks, setup_collection, delete_transcript, list_transcripts, get_chunks_for_transcript, update_chunk_payload, update_chunk_with_bio_data, scroll_all
=======
from text_splitter import split_subtitles_into_chunks_with_timestamps 
from embedding import embed_and_tag_chunks, get_embedding
from quadrant_client import store_chunks, search_chunks, setup_collection, delete_transcript, list_transcripts, get_chunks_for_transcript, update_chunk_payload, scroll_all
>>>>>>> 51a0f723
from entity_extraction import extract_entities_from_chunks
from bio_extraction import extract_bio_from_chunks
from models import UploadTranscriptResponse, SearchResponse, ErrorResponse, ChunkPayload, ValidationInfo, BioExtractionRequest, BioExtractionResponse
from constants import SATSANG_CATEGORIES, LOCATIONS, SPEAKERS, BIOGRAPHICAL_CATEGORY_KEYS
from utils import error_response, success_response
from validation_utils import validate_chunk_coverage, print_validation_summary
import os
import json
import tempfile
from datetime import datetime
from dotenv import load_dotenv
import openai


# Load environment variables
load_dotenv()

app = FastAPI()
app.add_middleware(
    CORSMiddleware,
    allow_origins=["*"],
    allow_credentials=True,
    allow_methods=["*"],
    allow_headers=["*"],
)
# --- Internal Helper Function for Chunk Enrichment ---
# In main.py

def enrich_chunk_with_llm(text_chunk: str):
    """
    Takes a single text chunk and calls an LLM to get conceptual tags.
    Summarization has been removed from this process.
    """
    model_name = os.getenv("ANSWER_EXTRACTION_MODEL", "gpt-3.5-turbo")
    
    # --- MODIFIED PROMPT: Only asks for tags ---
    prompt = f"""
    You are an expert in analyzing spiritual and philosophical content.
    For the following text chunk, provide up to 3 relevant conceptual tags.

    TEXT CHUNK:
    "{text_chunk}"

    Your response must be a valid JSON object with a single key "tags", which is a list of strings.
    Example:
    {{
      "tags": ["mindfulness", "self-reflection", "practice"]
    }}
    """
    
    try:
        response = openai.chat.completions.create(
            model=model_name,
            messages=[
                {"role": "system", "content": "You are a helpful assistant that provides conceptual tags for text chunks."},
                {"role": "user", "content": prompt}
            ],
            temperature=0.1,
            response_format={"type": "json_object"}
        )
        output_text = response.choices[0].message.content.strip()
        return json.loads(output_text)
    except Exception as e:
        print(f"Warning: Could not enrich chunk with LLM. Error: {e}")
        # --- MODIFIED FALLBACK: Only returns tags ---
        return {"tags": []}
    
# Document Processing
@app.post("/upload-transcript")
async def upload_transcript(
    file: UploadFile = File(...),  # Define the file parameter correctly
    category: str = Form(default="Miscellaneous"),
    location: str = Form(default="Unknown"),
    speaker: str = Form(default="Gurudev"),
    satsang_name: str = Form(default=""),
    satsang_code: str = Form(default=""),
    misc_tags: str = Form(default=""),
    date: str = Form(default="")
):
    try:
        # Read the file content
        content = await file.read()
        text = content.decode("utf-8")  # Ensure the file is UTF-8 encoded

        # Parse subtitles
        subtitles = parse_srt(text)
        print(f"Subtitles: {subtitles}")  # Debug: Print parsed subtitles

        # Perform timestamp-aware chunking
        chunks = split_subtitles_into_chunks_with_timestamps(
            subtitles=subtitles,
            chunk_size=400,  # Adjust chunk size as needed
            chunk_overlap=75  # Adjust overlap as needed
        )
<<<<<<< HEAD
    elif not validation_report["coverage_complete"]:
        print("⚠️ Validation issues detected!")
        print(validation_report["detailed_report"])
        print("⚠️ Continuing with warnings - check temp file for details")
    else:
        print("✅ Validation passed - all subtitles covered!")

    # 9. Create Qdrant payloads (add bio_tags array, etc.)
    from constants import BIOGRAPHICAL_CATEGORY_KEYS
    def create_payload(chunk):
        payload = {
            "original_text": chunk.get("text"),
            "timestamp": f"{chunk.get('start')} - {chunk.get('end')}",
            "transcript_name": chunk.get("transcript_name"),
            "date": chunk.get("date"),
            "category": chunk.get("category"),
            "location": chunk.get("location"),
            "speaker": chunk.get("speaker"),
            "satsang_name": chunk.get("satsang_name"),
            "satsang_code": chunk.get("satsang_code"),
            "misc_tags": chunk.get("misc_tags", []),
            "summary": chunk.get("summary", ""),
            "tags": chunk.get("tags", []),
            "global_tags": chunk.get("global_tags", []),
            "entities": chunk.get("entities", {}),
            "biographical_extractions": chunk.get("biographical_extractions", {}),
        }
        # Clean bio data - only include categories with content, and create bio_tags array
        bio_data = chunk.get("biographical_extractions", {})
        cleaned_bio_data = {cat: quotes for cat, quotes in bio_data.items() if quotes}
        payload["biographical_extractions"] = cleaned_bio_data
        
        # Create bio_tags array from categories that have data (non-empty arrays)
        bio_tags = list(cleaned_bio_data.keys())
        payload["bio_tags"] = bio_tags
        return payload

    # 10. Store chunks in Qdrant
    qdrant_chunks = []
    for chunk in enriched_chunks:
        payload = create_payload(chunk)
        chunk["payload"] = payload
        qdrant_chunks.append(chunk)
    
    # 11. Save chunks and validation report to temporary file for debugging
    temp_dir = tempfile.gettempdir()
    timestamp = datetime.now().strftime("%Y%m%d_%H%M%S")
    temp_filename = f"chunks_{transcript_name}_{timestamp}.json"
    temp_filepath = os.path.join(temp_dir, temp_filename)
=======
        print(f"Chunks created: {chunks}")  # Debug: Print created chunks

        # Enrich each chunk with metadata
        enriched_chunks = []
        transcript_name = satsang_name or file.filename.rsplit('.', 1)[0]
        date_str = date or datetime.now().strftime('%Y-%m-%d')
        tags_list = [t.strip() for t in misc_tags.split(",") if t.strip()]

        for i, chunk in enumerate(chunks):
            chunk_text = chunk["text"]
            enrichment_data = enrich_chunk_with_llm(chunk_text)
            embedding_vector = get_embedding(chunk_text)

            if not embedding_vector:
                print(f"Warning: Skipping chunk {i+1} due to failed embedding generation.")
                continue

            # Prepare the final payload for this chunk
            chunk_payload = {
                "transcript_name": transcript_name,
                "satsang_name": satsang_name,
                "text": chunk_text,
                "start_time": chunk["start"],  # Include start timestamp
                "end_time": chunk["end"],      # Include end timestamp
                "summary": enrichment_data.get("summary", ""),
                "tags": enrichment_data.get("tags", []),
                "date": date_str,
                "category": category,
                "location": location,
                "speaker": speaker,
                "misc_tags": tags_list
            }

            enriched_chunks.append({
                "embedding": embedding_vector,
                "payload": chunk_payload
            })

        # Store the final list of enriched chunks in Qdrant
        chunks_uploaded_count = store_chunks(enriched_chunks)

        # Return a simplified success response
        return {
            "status": "success",
            "message": f"Successfully processed and stored {chunks_uploaded_count} chunks.",
            "chunks_uploaded": chunks_uploaded_count
        }

    except Exception as e:
        print(f"Error: {e}")
        raise HTTPException(status_code=500, detail=f"Error processing transcript: {str(e)}")
    # 1. Read and Parse SRT File (No change)
    content = await file.read()
    raw_subtitles = parse_srt(content.decode("utf-8"))
>>>>>>> 51a0f723
    
    # --- STEP 2: PERFORM TIMESTAMP-AWARE CHUNKING (REPLACES OLD CHUNKING) ---
    print("Performing fixed-size chunking with timestamp preservation...")
    # We no longer combine the text first. We pass the raw subtitles directly.
    processed_chunks = split_subtitles_into_chunks_with_timestamps(
        subtitles=raw_subtitles,
        chunk_size=400,
        chunk_overlap=75
    )
    print(f"Created {len(processed_chunks)} timestamp-aware chunks.")

    # 4. Enrich each chunk (The structure of processed_chunks is now different)
    enriched_chunks = []
    transcript_name = satsang_name or file.filename.rsplit('.', 1)[0]
    date_str = date or datetime.now().strftime('%Y-%m-%d')
    tags_list = [t.strip() for t in misc_tags.split(",") if t.strip()]

    print("Enriching each chunk...")
    for i, chunk in enumerate(processed_chunks):
        # The 'chunk' dictionary now already contains 'start', 'end', and 'text'
        chunk_text = chunk["text"]
        
        enrichment_data = enrich_chunk_with_llm(chunk_text)
        embedding_vector = get_embedding(chunk_text)
        
        if not embedding_vector:
            print(f"Warning: Skipping chunk {i+1} due to failed embedding generation.")
            continue

        # Prepare the final payload for this chunk
        chunk_payload = {
            "transcript_name": transcript_name,
            "satsang_name": satsang_name,
            "text": chunk_text,
            "start_time": chunk["start"], # <-- ADD THE START TIME
            "end_time": chunk["end"],     # <-- ADD THE END TIME
            "summary": enrichment_data.get("summary", ""),
            "tags": enrichment_data.get("tags", []),
            "date": date_str,
            "category": category,
            "location": location,
            "speaker": speaker,
            "misc_tags": tags_list
        }
        
        enriched_chunks.append({
            "embedding": embedding_vector,
            "payload": chunk_payload
        })
    
    # 5. Store the final list of enriched chunks in Qdrant (No change)
    chunks_uploaded_count = store_chunks(enriched_chunks)

    # 6. Return a simplified success response (No change)
    return {
        "status": "success",
        "message": f"Successfully processed and stored {chunks_uploaded_count} chunks.",
        "chunks_uploaded": chunks_uploaded_count,
        "validation": None
    }

@app.post("/process-entities/{name}")
async def process_entities(name: str):
    # Dummy: fetch chunks, extract entities, update DB
    chunks = get_chunks_for_transcript(name)
    entities = extract_entities_from_chunks(chunks, name)
    # Update DB with entities (not implemented)
    return success_response({"entities": entities})

@app.post("/extract-bio/{name}")
async def extract_bio(name: str):
    chunks = get_chunks_for_transcript(name)
    bio = extract_bio_from_chunks(chunks, name)
    # Update DB with bio info (not implemented)
    return success_response({"biographical_extractions": bio})

# Search & Retrieval
@app.post("/search", response_model=SearchResponse)
async def search(query: dict):
    search_text = query.get("query", "")
    results = search_chunks(search_text)
    return SearchResponse(results=results, total=len(results), page=1, page_size=len(results))

@app.get("/transcripts")
async def get_transcripts():
    transcripts = list_transcripts()
    return success_response({"transcripts": transcripts})

@app.get("/transcripts/{transcript_name}/chunks")
def get_transcript_chunks(transcript_name: str = Path(..., description="The URL-encoded name of the transcript")):
    """
    Retrieves all chunks for a specific transcript from the database.
    """
    try:
        # This calls the function you've already defined in quadrant_client.py
        chunks = get_chunks_for_transcript(name=transcript_name)
        
        if not chunks:
            # It's not an error if no chunks are found, just return an empty list.
            print(f"No chunks found for transcript: '{transcript_name}'")
        
        # The frontend expects the data in a dictionary with a "chunks" key.
        return {"chunks": chunks}
        
    except Exception as e:
        print(f"Error retrieving chunks for '{transcript_name}': {e}")
        raise HTTPException(status_code=500, detail=f"Failed to retrieve chunks for transcript.")

from pydantic import BaseModel
from typing import List, Optional

# --- DEFINE THE PYDANTIC MODELS FOR THIS ENDPOINT ---
# (It's good practice to have these defined in one place, like near the top of the file)
class TranscriptStatus(BaseModel):
    transcript_name: str
    is_bio_extracted: bool

class AllTranscriptsStatusResponse(BaseModel):
    transcripts: List[TranscriptStatus]


# --- THIS IS THE MISSING ENDPOINT ---
@app.get("/transcripts/status", response_model=AllTranscriptsStatusResponse)
def get_all_transcripts_status():
    """
    Fetches all unique transcript names and indicates whether their
    bio-extraction is complete.
    """
    try:
        # Call the helper function from your quadrant_client
        all_points = scroll_all()
        
        all_transcripts = {}
        for point in all_points:
            payload = point.get("payload", {})
            # Use 'satsang_name' or 'transcript_name' depending on what you store
            name = payload.get("satsang_name") or payload.get("transcript_name")
            
            if name:
                if name not in all_transcripts:
                    all_transcripts[name] = {"total": 0, "with_bio": 0}
                all_transcripts[name]["total"] += 1
                # Check for the key that your bio_extraction process adds to the payload
                if payload.get("biographical_extractions"):
                    all_transcripts[name]["with_bio"] += 1
        
        status_list = []
        for name, counts in all_transcripts.items():
            # A transcript is fully extracted if all its chunks have the bio data
            is_complete = counts["with_bio"] >= counts["total"] and counts["total"] > 0
            status_list.append(
                TranscriptStatus(
                    transcript_name=name,
                    is_bio_extracted=is_complete
                )
            )
            
        return {"transcripts": sorted(status_list, key=lambda x: x.transcript_name)}

    except Exception as e:
        print(f"Error fetching all transcripts status: {e}")
        # Return a 500 error if something goes wrong
        raise HTTPException(status_code=500, detail="Could not retrieve transcript statuses from database")
# Management
@app.delete("/transcripts/{name}")
async def delete_transcript_endpoint(name: str):
    result = delete_transcript(name)
    return success_response({"deleted": result})

@app.get("/health")
async def health():
    return success_response({"status": "ok"})


# --- THIS IS THE NEW ENDPOINT ---

@app.get("/chunks/all")
def get_all_chunks():
    """
    Retrieves ALL chunks from the Qdrant collection using the scroll API.
    Warning: This can be a large and slow request if you have many chunks.
    """
    try:
        # This calls the helper function from your quadrant_client.py file
        all_chunks = scroll_all()
        
        # The frontend expects the data to be in a dictionary with a "chunks" key
        return {"chunks": all_chunks}
        
    except Exception as e:
        print(f"Error retrieving all chunks: {e}")
        # If something goes wrong, return a 500 Internal Server Error
        raise HTTPException(status_code=500, detail="Failed to retrieve all chunks from the database.")

@app.get("/collections/setup")
async def setup_collections():
    setup_collection()
    return success_response({"setup": "done"})

@app.post("/transcripts/{transcript_name}/extract-bio", response_model=BioExtractionResponse)
async def extract_biographical_info(
    transcript_name: str,
    request: BioExtractionRequest = None
):
    """
    Extract biographical information from all chunks of a specific transcript.
    This will update the chunks in Qdrant with biographical extractions.
    """
    try:
        # Get the fine-tuned model ID from request or environment
        ft_model_id = None
        if request and request.ft_model_id:
            ft_model_id = request.ft_model_id
        
        # Get all chunks for the transcript
        print(f"Retrieving chunks for transcript: {transcript_name}")
        chunks = get_chunks_for_transcript(transcript_name)
        
        if not chunks:
            raise HTTPException(
                status_code=404, 
                detail=f"No chunks found for transcript '{transcript_name}'"
            )
        
        print(f"Found {len(chunks)} chunks for '{transcript_name}'")
        
        # Extract biographical information from chunks
        bio_results = extract_bio_from_chunks(
            chunks=chunks,
            transcript_name=transcript_name,
            ft_model_id=ft_model_id
        )
        
        # Count successful extractions and update Qdrant
        chunks_updated = 0
        extraction_summary = {}
        model_used = ft_model_id or os.getenv("FINE_TUNED_BIO_MODEL") or os.getenv("ANSWER_EXTRACTION_MODEL", "gpt-3.5-turbo")
        
        for i, (chunk, bio_result) in enumerate(zip(chunks, bio_results)):
            if bio_result and 'biographical_extractions' in bio_result:
                # Update the chunk in Qdrant with biographical data merged into payload
                point_id = chunk.get('id')
                if point_id:
                    success = update_chunk_with_bio_data(point_id, bio_result)
                    if success:
                        chunks_updated += 1
                        
                        # Count extractions by category
                        bio_data = bio_result.get('biographical_extractions', {})
                        for category, quotes in bio_data.items():
                            if quotes:  # Only count non-empty categories
                                extraction_summary[category] = extraction_summary.get(category, 0) + 1
                        
                        print(f"✅ Updated chunk {i+1}/{len(chunks)} with bio data")
                    else:
                        print(f"❌ Failed to update chunk {i+1}/{len(chunks)} in Qdrant")
                else:
                    print(f"⚠️ Chunk {i+1}/{len(chunks)} missing point ID, skipping Qdrant update")
            else:
                print(f"⚠️ Chunk {i+1}/{len(chunks)} has no bio extraction data, skipping")
                
                print(f"Processed chunk {i+1}/{len(chunks)}")
        
        return BioExtractionResponse(
            status="success",
            transcript_name=transcript_name,
            chunks_processed=len(chunks),
            chunks_updated=chunks_updated,
            model_used=model_used,
            extraction_summary=extraction_summary
        )
        
    except HTTPException:
        raise
    except Exception as e:
        print(f"Error during biographical extraction: {e}")
        raise HTTPException(
            status_code=500, 
            detail=f"Error extracting biographical information: {str(e)}"
        )

@app.get("/transcripts/{transcript_name}/bio-status")
async def get_bio_extraction_status(transcript_name: str):
    """Check biographical extraction status for a transcript"""
    try:
        chunks = get_chunks_for_transcript(transcript_name)
        
        if not chunks:
            raise HTTPException(
                status_code=404,
                detail=f"No chunks found for transcript '{transcript_name}'"
            )
        
        # Analyze bio extraction status
        total_chunks = len(chunks)
        chunks_with_bio = 0
        category_counts = {}
        
        for chunk in chunks:
            if chunk.get('biographical_extractions'):
                chunks_with_bio += 1
                
                # Count categories
                bio_data = chunk.get('biographical_extractions', {})
                for category, quotes in bio_data.items():
                    if quotes:  # Only count non-empty categories
                        category_counts[category] = category_counts.get(category, 0) + 1
        
        return success_response({
            "transcript_name": transcript_name,
            "total_chunks": total_chunks,
            "chunks_with_bio": chunks_with_bio,
            "bio_coverage_percentage": round((chunks_with_bio / total_chunks) * 100, 1) if total_chunks > 0 else 0,
            "category_summary": category_counts,
            "needs_extraction": chunks_with_bio < total_chunks
        })
        
    except HTTPException:
        raise
    except Exception as e:
        print(f"Error checking bio status: {e}")
        raise HTTPException(
            status_code=500,
            detail=f"Error checking biographical status: {str(e)}"
        )
<|MERGE_RESOLUTION|>--- conflicted
+++ resolved
@@ -2,17 +2,12 @@
 from fastapi.middleware.cors import CORSMiddleware
 from typing import Dict
 from srt_processor import parse_srt
-<<<<<<< HEAD
-from embedding import embed_and_tag_chunks
-from quadrant_client import store_chunks, search_chunks, setup_collection, delete_transcript, list_transcripts, get_chunks_for_transcript, update_chunk_payload, update_chunk_with_bio_data, scroll_all
-=======
+from embedding import embed_and_tag_chunks, get_embedding
+from quadrant_client import store_chunks, search_chunks, setup_collection, delete_transcript, list_transcripts, get_chunks_for_transcript, update_chunk_payload, update_chunk_with_bio_data, update_chunk_with_entity_data, scroll_all
 from text_splitter import split_subtitles_into_chunks_with_timestamps 
-from embedding import embed_and_tag_chunks, get_embedding
-from quadrant_client import store_chunks, search_chunks, setup_collection, delete_transcript, list_transcripts, get_chunks_for_transcript, update_chunk_payload, scroll_all
->>>>>>> 51a0f723
-from entity_extraction import extract_entities_from_chunks
+from entity_extraction import extract_entities_from_chunks, get_entity_statistics
 from bio_extraction import extract_bio_from_chunks
-from models import UploadTranscriptResponse, SearchResponse, ErrorResponse, ChunkPayload, ValidationInfo, BioExtractionRequest, BioExtractionResponse
+from models import UploadTranscriptResponse, SearchResponse, ErrorResponse, ChunkPayload, ValidationInfo, BioExtractionRequest, BioExtractionResponse, EntityExtractionRequest, EntityExtractionResponse
 from constants import SATSANG_CATEGORIES, LOCATIONS, SPEAKERS, BIOGRAPHICAL_CATEGORY_KEYS
 from utils import error_response, success_response
 from validation_utils import validate_chunk_coverage, print_validation_summary
@@ -104,57 +99,6 @@
             chunk_size=400,  # Adjust chunk size as needed
             chunk_overlap=75  # Adjust overlap as needed
         )
-<<<<<<< HEAD
-    elif not validation_report["coverage_complete"]:
-        print("⚠️ Validation issues detected!")
-        print(validation_report["detailed_report"])
-        print("⚠️ Continuing with warnings - check temp file for details")
-    else:
-        print("✅ Validation passed - all subtitles covered!")
-
-    # 9. Create Qdrant payloads (add bio_tags array, etc.)
-    from constants import BIOGRAPHICAL_CATEGORY_KEYS
-    def create_payload(chunk):
-        payload = {
-            "original_text": chunk.get("text"),
-            "timestamp": f"{chunk.get('start')} - {chunk.get('end')}",
-            "transcript_name": chunk.get("transcript_name"),
-            "date": chunk.get("date"),
-            "category": chunk.get("category"),
-            "location": chunk.get("location"),
-            "speaker": chunk.get("speaker"),
-            "satsang_name": chunk.get("satsang_name"),
-            "satsang_code": chunk.get("satsang_code"),
-            "misc_tags": chunk.get("misc_tags", []),
-            "summary": chunk.get("summary", ""),
-            "tags": chunk.get("tags", []),
-            "global_tags": chunk.get("global_tags", []),
-            "entities": chunk.get("entities", {}),
-            "biographical_extractions": chunk.get("biographical_extractions", {}),
-        }
-        # Clean bio data - only include categories with content, and create bio_tags array
-        bio_data = chunk.get("biographical_extractions", {})
-        cleaned_bio_data = {cat: quotes for cat, quotes in bio_data.items() if quotes}
-        payload["biographical_extractions"] = cleaned_bio_data
-        
-        # Create bio_tags array from categories that have data (non-empty arrays)
-        bio_tags = list(cleaned_bio_data.keys())
-        payload["bio_tags"] = bio_tags
-        return payload
-
-    # 10. Store chunks in Qdrant
-    qdrant_chunks = []
-    for chunk in enriched_chunks:
-        payload = create_payload(chunk)
-        chunk["payload"] = payload
-        qdrant_chunks.append(chunk)
-    
-    # 11. Save chunks and validation report to temporary file for debugging
-    temp_dir = tempfile.gettempdir()
-    timestamp = datetime.now().strftime("%Y%m%d_%H%M%S")
-    temp_filename = f"chunks_{transcript_name}_{timestamp}.json"
-    temp_filepath = os.path.join(temp_dir, temp_filename)
-=======
         print(f"Chunks created: {chunks}")  # Debug: Print created chunks
 
         # Enrich each chunk with metadata
@@ -206,78 +150,86 @@
     except Exception as e:
         print(f"Error: {e}")
         raise HTTPException(status_code=500, detail=f"Error processing transcript: {str(e)}")
-    # 1. Read and Parse SRT File (No change)
-    content = await file.read()
-    raw_subtitles = parse_srt(content.decode("utf-8"))
->>>>>>> 51a0f723
     
-    # --- STEP 2: PERFORM TIMESTAMP-AWARE CHUNKING (REPLACES OLD CHUNKING) ---
-    print("Performing fixed-size chunking with timestamp preservation...")
-    # We no longer combine the text first. We pass the raw subtitles directly.
-    processed_chunks = split_subtitles_into_chunks_with_timestamps(
-        subtitles=raw_subtitles,
-        chunk_size=400,
-        chunk_overlap=75
-    )
-    print(f"Created {len(processed_chunks)} timestamp-aware chunks.")
-
-    # 4. Enrich each chunk (The structure of processed_chunks is now different)
-    enriched_chunks = []
-    transcript_name = satsang_name or file.filename.rsplit('.', 1)[0]
-    date_str = date or datetime.now().strftime('%Y-%m-%d')
-    tags_list = [t.strip() for t in misc_tags.split(",") if t.strip()]
-
-    print("Enriching each chunk...")
-    for i, chunk in enumerate(processed_chunks):
-        # The 'chunk' dictionary now already contains 'start', 'end', and 'text'
-        chunk_text = chunk["text"]
-        
-        enrichment_data = enrich_chunk_with_llm(chunk_text)
-        embedding_vector = get_embedding(chunk_text)
-        
-        if not embedding_vector:
-            print(f"Warning: Skipping chunk {i+1} due to failed embedding generation.")
-            continue
-
-        # Prepare the final payload for this chunk
-        chunk_payload = {
-            "transcript_name": transcript_name,
-            "satsang_name": satsang_name,
-            "text": chunk_text,
-            "start_time": chunk["start"], # <-- ADD THE START TIME
-            "end_time": chunk["end"],     # <-- ADD THE END TIME
-            "summary": enrichment_data.get("summary", ""),
-            "tags": enrichment_data.get("tags", []),
-            "date": date_str,
-            "category": category,
-            "location": location,
-            "speaker": speaker,
-            "misc_tags": tags_list
-        }
-        
-        enriched_chunks.append({
-            "embedding": embedding_vector,
-            "payload": chunk_payload
-        })
-    
-    # 5. Store the final list of enriched chunks in Qdrant (No change)
-    chunks_uploaded_count = store_chunks(enriched_chunks)
-
-    # 6. Return a simplified success response (No change)
-    return {
-        "status": "success",
-        "message": f"Successfully processed and stored {chunks_uploaded_count} chunks.",
-        "chunks_uploaded": chunks_uploaded_count,
-        "validation": None
-    }
-
-@app.post("/process-entities/{name}")
-async def process_entities(name: str):
-    # Dummy: fetch chunks, extract entities, update DB
-    chunks = get_chunks_for_transcript(name)
-    entities = extract_entities_from_chunks(chunks, name)
-    # Update DB with entities (not implemented)
-    return success_response({"entities": entities})
+
+@app.post("/transcripts/{transcript_name}/extract-entities", response_model=EntityExtractionResponse)
+async def extract_entities(
+    transcript_name: str,
+    request: EntityExtractionRequest = None
+):
+    """
+    Extract entities from all chunks of a specific transcript.
+    This will update the chunks in Qdrant with entity extractions.
+    """
+    try:
+        # Get parameters from request
+        use_ai = True
+        include_statistics = True
+        if request:
+            use_ai = request.use_ai if request.use_ai is not None else True
+            include_statistics = request.include_statistics if request.include_statistics is not None else True
+        
+        # Get all chunks for the transcript
+        print(f"Retrieving chunks for transcript: {transcript_name}")
+        chunks = get_chunks_for_transcript(transcript_name)
+        
+        if not chunks:
+            raise HTTPException(
+                status_code=404, 
+                detail=f"No chunks found for transcript '{transcript_name}'"
+            )
+        
+        print(f"Found {len(chunks)} chunks for '{transcript_name}'")
+        
+        # Extract entities from chunks
+        entity_results = extract_entities_from_chunks(
+            chunks=chunks,
+            transcript_name=transcript_name,
+            use_ai=use_ai
+        )
+        
+        # Count successful extractions and update Qdrant
+        chunks_updated = 0
+        method_used = "AI" if use_ai else "rule-based"
+        
+        for i, (chunk, entity_result) in enumerate(zip(chunks, entity_results)):
+            if entity_result:
+                # Update the chunk in Qdrant with entity data
+                point_id = chunk.get('id')
+                if point_id:
+                    success = update_chunk_with_entity_data(point_id, entity_result)
+                    if success:
+                        chunks_updated += 1
+                        print(f"✅ Updated chunk {i+1}/{len(chunks)} with entity data")
+                    else:
+                        print(f"❌ Failed to update chunk {i+1}/{len(chunks)} in Qdrant")
+                else:
+                    print(f"⚠️ Chunk {i+1}/{len(chunks)} missing point ID, skipping Qdrant update")
+            else:
+                print(f"⚠️ Chunk {i+1}/{len(chunks)} has no entity data, skipping")
+        
+        # Calculate statistics if requested
+        entity_statistics = None
+        if include_statistics:
+            entity_statistics = get_entity_statistics(entity_results)
+        
+        return EntityExtractionResponse(
+            status="success",
+            transcript_name=transcript_name,
+            chunks_processed=len(chunks),
+            chunks_updated=chunks_updated,
+            method_used=method_used,
+            entity_statistics=entity_statistics
+        )
+        
+    except HTTPException:
+        raise
+    except Exception as e:
+        print(f"Error during entity extraction: {e}")
+        raise HTTPException(
+            status_code=500, 
+            detail=f"Error extracting entities: {str(e)}"
+        )
 
 @app.post("/extract-bio/{name}")
 async def extract_bio(name: str):
